/*
 * librdkafka - Apache Kafka C library
 *
 * Copyright (c) 2012-2013, Magnus Edenhill
 * All rights reserved.
 * 
 * Redistribution and use in source and binary forms, with or without
 * modification, are permitted provided that the following conditions are met: 
 * 
 * 1. Redistributions of source code must retain the above copyright notice,
 *    this list of conditions and the following disclaimer. 
 * 2. Redistributions in binary form must reproduce the above copyright notice,
 *    this list of conditions and the following disclaimer in the documentation
 *    and/or other materials provided with the distribution. 
 * 
 * THIS SOFTWARE IS PROVIDED BY THE COPYRIGHT HOLDERS AND CONTRIBUTORS "AS IS"
 * AND ANY EXPRESS OR IMPLIED WARRANTIES, INCLUDING, BUT NOT LIMITED TO, THE 
 * IMPLIED WARRANTIES OF MERCHANTABILITY AND FITNESS FOR A PARTICULAR PURPOSE 
 * ARE DISCLAIMED. IN NO EVENT SHALL THE COPYRIGHT OWNER OR CONTRIBUTORS BE 
 * LIABLE FOR ANY DIRECT, INDIRECT, INCIDENTAL, SPECIAL, EXEMPLARY, OR 
 * CONSEQUENTIAL DAMAGES (INCLUDING, BUT NOT LIMITED TO, PROCUREMENT OF 
 * SUBSTITUTE GOODS OR SERVICES; LOSS OF USE, DATA, OR PROFITS; OR BUSINESS 
 * INTERRUPTION) HOWEVER CAUSED AND ON ANY THEORY OF LIABILITY, WHETHER IN 
 * CONTRACT, STRICT LIABILITY, OR TORT (INCLUDING NEGLIGENCE OR OTHERWISE)
 * ARISING IN ANY WAY OUT OF THE USE OF THIS SOFTWARE, EVEN IF ADVISED OF THE
 * POSSIBILITY OF SUCH DAMAGE.
 */

#pragma once


#ifndef _MSC_VER
#define _GNU_SOURCE  /* for strndup() */
#include <syslog.h>
#else
typedef int mode_t;
#endif
#include <fcntl.h>


#include "rdsysqueue.h"

#include "rdkafka.h"
#include "rd.h"
#include "rdlog.h"
#include "rdtime.h"
#include "rdaddr.h"

#include "rdkafka_transport.h"
#include "rdkafka_timer.h"


#define RD_POLL_INFINITE  -1
#define RD_POLL_NOWAIT     0


/*
 * Portability
 */

/* MacOSX does not have strndupa() */
#ifndef strndupa
#define strndupa(PTR,LEN) ({ int _L = (LEN); char *_x = rd_alloca(_L+1); \
      memcpy(_x, (PTR), _L); *(_x+_L) = 0; _x;})
#endif

#ifndef strdupa
#define strdupa(PTR) ({ const char *_P = (PTR); int _L = strlen(_P); \
      char *_x = rd_alloca(_L+1); memcpy(_x, _P, _L); *(_x+_L) = 0; _x;})
#endif

/* Some versions of MacOSX dont have IOV_MAX */
#ifndef IOV_MAX
#define IOV_MAX 1024
#endif


#define rd_kafka_assert(rk, cond) do {                                  \
                if (unlikely(!(cond)))                                  \
                        rd_kafka_crash(__FILE__,__LINE__, __FUNCTION__, \
                                       (rk), "assert: " # cond);        \
        } while (0)

void
RD_NORETURN
rd_kafka_crash (const char *file, int line, const char *function,
                rd_kafka_t *rk, const char *reason);


#include "rdkafka_msg.h"
#include "rdkafka_proto.h"
#include "rdkafka_buf.h"


/**
 * Protocol level sanity
 */
#define RD_KAFKAP_BROKERS_MAX     1000
#define RD_KAFKAP_TOPICS_MAX      10000
#define RD_KAFKAP_PARTITIONS_MAX  10000


#define RD_KAFKA_OFFSET_ERROR    -1001
#define RD_KAFKA_OFFSET_IS_LOGICAL(OFF)  ((OFF) < 0)

/* Forward declarations */
struct rd_kafka_s;
struct rd_kafka_toppar_s;
struct rd_kafka_topic_s;
struct rd_kafka_msg_s;
struct rd_kafka_broker_s;
struct rd_kafka_conf_s;
struct rd_kafka_topic_conf_s;



/**
 * MessageSet compression codecs
 */
typedef enum {
	RD_KAFKA_COMPRESSION_NONE,
	RD_KAFKA_COMPRESSION_GZIP,
	RD_KAFKA_COMPRESSION_SNAPPY,
} rd_kafka_compression_t;


/**
 * Optional configuration struct passed to rd_kafka_new*().
 *
 * The struct is populated ted through string properties
 * by calling rd_kafka_conf_set().
 *
 */
struct rd_kafka_conf_s {
	/*
	 * Generic configuration
	 */
	int     max_msg_size;
        int     recv_max_msg_size;
	int     metadata_request_timeout_ms;
	int     metadata_refresh_interval_ms;
	int     metadata_refresh_fast_cnt;
	int     metadata_refresh_fast_interval_ms;
        int     metadata_refresh_sparse;
	int     debug;
	int     broker_addr_ttl;
        int     broker_addr_family;
	int     socket_timeout_ms;
	int     socket_blocking_max_ms;
	int     socket_sndbuf_size;
	int     socket_rcvbuf_size;
        int     socket_keepalive;
        int     socket_max_fails;
	char   *client_id_str;
        rd_kafkap_str_t *client_id;
	char   *brokerlist;
	int     stats_interval_ms;
	int     term_sig;

	/*
	 * Consumer configuration
	 */
	int    queued_min_msgs;
        int    queued_max_msg_kbytes;
        int64_t queued_max_msg_bytes;
	int    fetch_wait_max_ms;
        int    fetch_msg_max_bytes;
	int    fetch_min_bytes;
	int    fetch_error_backoff_ms;
	/* Pre-built Fetch request header. */
	struct rd_kafkap_FetchRequest FetchRequest;
        char  *group_id_str;
        rd_kafkap_str_t   *group_id;    /* Consumer group id */




	/*
	 * Producer configuration
	 */
	int    queue_buffering_max_msgs;
	int    buffering_max_ms;
	int    max_retries;
	int    retry_backoff_ms;
	int    batch_num_messages;
	rd_kafka_compression_t compression_codec;
	int    dr_err_only;

	/* Message delivery report callback.
	 * Called once for each produced message, either on
	 * successful and acknowledged delivery to the broker in which
	 * case 'err' is 0, or if the message could not be delivered
	 * in which case 'err' is non-zero (use rd_kafka_err2str()
	 * to obtain a human-readable error reason).
	 *
	 * If the message was produced with neither RD_KAFKA_MSG_F_FREE
	 * or RD_KAFKA_MSG_F_COPY set then 'payload' is the original
	 * pointer provided to rd_kafka_produce().
	 * rdkafka will not perform any further actions on 'payload'
	 * at this point and the application may rd_free the payload data
	 * at this point.
	 *
	 * 'opaque' is 'conf.opaque', while 'msg_opaque' is
	 * the opaque pointer provided in the rd_kafka_produce() call.
	 */
	void (*dr_cb) (rd_kafka_t *rk,
		       void *payload, size_t len,
		       rd_kafka_resp_err_t err,
		       void *opaque, void *msg_opaque);

        void (*dr_msg_cb) (rd_kafka_t *rk, const rd_kafka_message_t *rkmessage,
                           void *opaque);

	/* Error callback */
	void (*error_cb) (rd_kafka_t *rk, int err,
			  const char *reason, void *opaque);

	/* Stats callback */
	int (*stats_cb) (rd_kafka_t *rk,
			 char *json,
			 size_t json_len,
			 void *opaque);

        /* Log callback */
        void (*log_cb) (const rd_kafka_t *rk, int level,
                        const char *fac, const char *buf);
        int    log_level;

        /* Socket creation callback */
        int (*socket_cb) (int domain, int type, int protocol, void *opaque);

		/* File open callback */
        int (*open_cb) (const char *pathname, int flags, mode_t mode,
                        void *opaque);

	/* Opaque passed to callbacks. */
	void  *opaque;
};

int rd_kafka_socket_cb_linux (int domain, int type, int protocol, void *opaque);
int rd_kafka_socket_cb_generic (int domain, int type, int protocol,
                                void *opaque);
#ifndef _MSC_VER
int rd_kafka_open_cb_linux (const char *pathname, int flags, mode_t mode,
                            void *opaque);
#endif
int rd_kafka_open_cb_generic (const char *pathname, int flags, mode_t mode,
                              void *opaque);



struct rd_kafka_topic_conf_s {
	int     required_acks;
        int     enforce_isr_cnt;
	int32_t request_timeout_ms;
	int     message_timeout_ms;

	int32_t (*partitioner) (const rd_kafka_topic_t *rkt,
				const void *keydata, size_t keylen,
				int32_t partition_cnt,
				void *rkt_opaque,
				void *msg_opaque);

        int     produce_offset_report;

        char   *group_id_str;
        rd_kafkap_str_t *group_id;    /* Consumer group id in protocol format */

        int     consume_callback_max_msgs;
	int     auto_commit;
	int     auto_commit_interval_ms;
	int     auto_offset_reset;
	char   *offset_store_path;
	int     offset_store_sync_interval_ms;
        enum {
                RD_KAFKA_OFFSET_METHOD_FILE,
                RD_KAFKA_OFFSET_METHOD_BROKER,
        } offset_store_method;

	/* Application provided opaque pointer (this is rkt_opaque) */
	void   *opaque;
};



typedef struct rd_kafka_avg_s {
        struct {
                int64_t maxv;
                int64_t minv;
                int64_t avg;
                int64_t sum;
                int     cnt;
                rd_ts_t start;
        } ra_v;
        mtx_t ra_lock;
        enum {
                RD_KAFKA_AVG_GAUGE,
                RD_KAFKA_AVG_COUNTER,
        } ra_type;
} rd_kafka_avg_t;


/**
 * Add timestamp 'ts' to averager 'ra'.
 */
static RD_UNUSED void rd_kafka_avg_add (rd_kafka_avg_t *ra, int64_t v) {
        mtx_lock(&ra->ra_lock);
	if (v > ra->ra_v.maxv)
		ra->ra_v.maxv = v;
	if (ra->ra_v.minv == 0 || v < ra->ra_v.minv)
		ra->ra_v.minv = v;
	ra->ra_v.sum += v;
	ra->ra_v.cnt++;
        mtx_unlock(&ra->ra_lock);
}

/**
 * Rolls over statistics in 'src' and stores the average in 'dst'.
 * 'src' is cleared and ready to be reused.
 */
static RD_UNUSED void rd_kafka_avg_rollover (rd_kafka_avg_t *dst,
					     rd_kafka_avg_t *src) {
        rd_ts_t now = rd_clock();

        mtx_lock(&src->ra_lock);
        dst->ra_type = src->ra_type;
	dst->ra_v    = src->ra_v;
	memset(&src->ra_v, 0, sizeof(src->ra_v));
        src->ra_v.start = now;
        mtx_unlock(&src->ra_lock);

        if (dst->ra_type == RD_KAFKA_AVG_GAUGE) {
                if (dst->ra_v.cnt)
                        dst->ra_v.avg = dst->ra_v.sum / dst->ra_v.cnt;
                else
                        dst->ra_v.avg = 0;
        } else {
                rd_ts_t elapsed = now - dst->ra_v.start;

                if (elapsed)
                        dst->ra_v.avg = (dst->ra_v.sum * 1000000llu) / elapsed;
                else
                        dst->ra_v.avg = 0;

                dst->ra_v.start = elapsed;
        }
}


/**
 * Initialize an averager
 */
static RD_UNUSED void rd_kafka_avg_init (rd_kafka_avg_t *ra, int type) {
        rd_kafka_avg_t dummy;
        memset(ra, 0, sizeof(*ra));
        mtx_init(&ra->ra_lock, 0);
        ra->ra_type = type;

        rd_kafka_avg_rollover(&dummy, ra);
}

/**
 * Destroy averager
 */
static RD_UNUSED void rd_kafka_avg_destroy (rd_kafka_avg_t *ra) {
        mtx_destroy(&ra->ra_lock);
}







typedef struct rd_kafka_q_s {
	mtx_t rkq_lock;
	cnd_t  rkq_cond;
	struct rd_kafka_q_s *rkq_fwdq; /* Forwarded/Routed queue.
					* Used in place of this queue
					* for all operations. */
	TAILQ_HEAD(, rd_kafka_op_s) rkq_q;
	rd_atomic32_t rkq_qlen;      /* Number of entries in queue */
	rd_atomic64_t rkq_qsize;     /* Size of all entries in queue */
	rd_atomic32_t rkq_refcnt;
        int             rkq_flags;
#define RD_KAFKA_Q_F_ALLOCATED  0x1  /* Allocated: rd_free on destroy */
} rd_kafka_q_t;


typedef enum {
	RD_KAFKA_OP_FETCH,    /* Kafka thread -> Application */
	RD_KAFKA_OP_ERR,      /* Kafka thread -> Application */
	RD_KAFKA_OP_DR,       /* Kafka thread -> Application
			       * Produce message delivery report */
	RD_KAFKA_OP_STATS,    /* Kafka thread -> Application */

<<<<<<< HEAD
	RD_KAFKA_OP_METADATA_REQ,  /* any -> Broker thread: request metadata */
        RD_KAFKA_OP_OFFSET_COMMIT, /* any -> toppar's Broker thread */

        RD_KAFKA_OP_REPLY,    /* generic replyq op */
        RD_KAFKA_OP_XMIT_BUF, /* transmit buffer: any -> broker thread */
        RD_KAFKA_OP_RECV_BUF, /* received response buffer: broker thr -> any */
        RD_KAFKA_OP_FETCH_START, /* Application -> toppar's Broker thread */
        RD_KAFKA_OP_FETCH_STOP,  /* Application -> toppar's Broker thread */
        RD_KAFKA_OP__END
=======
	RD_KAFKA_OP_METADATA_REQ, /* any -> Broker thread: request metadata */
        RD_KAFKA_OP_OFFSET_COMMIT,/* any -> toppar's Broker thread */
        RD_KAFKA_OP_NODE_UPDATE   /* any -> Broker thread: node update */
>>>>>>> fd2658a7
} rd_kafka_op_type_t;

typedef struct rd_kafka_op_s {
	TAILQ_ENTRY(rd_kafka_op_s) rko_link;

	rd_kafka_op_type_t rko_type;
	int       rko_flags;
#define RD_KAFKA_OP_F_FREE        0x1  /* rd_free the payload when done with it. */
#define RD_KAFKA_OP_F_FLASH       0x2  /* Internal: insert at head of queue */
#define RD_KAFKA_OP_F_NO_RESPONSE 0x4  /* rkbuf: Not expecting a response */

        /* Generic fields */
	rd_kafka_msgq_t rko_msgq;
        rd_kafka_q_t   *rko_replyq;    /* Indicates request: enq reply
                                        * on this queue. */
        int             rko_intarg;    /* Generic integer argument */
        void           *rko_opaque;

	/* For PRODUCE */
	rd_kafka_msg_t *rko_rkm;

	/* For ERR */
#define rko_err     rko_rkmessage.err
#define rko_payload rko_rkmessage.payload
#define rko_len     rko_rkmessage.len

	/* For FETCH & REPLY */
	rd_kafka_message_t rko_rkmessage;
	rd_kafka_buf_t    *rko_rkbuf;

	/* For METADATA */
#define rko_rkt         rko_rkmessage.rkt
#define rko_all_topics  rko_intarg
#define rko_reason      rko_rkmessage.payload
        struct rd_kafka_metadata *rko_metadata;

	/* For STATS */
#define rko_json      rko_rkmessage.payload
#define rko_json_len  rko_rkmessage.len

        /* For OFFSET_COMMIT, FETCH_START */
        struct rd_kafka_toppar_s *rko_rktp;
#define rko_offset    rko_rkmessage.offset

<<<<<<< HEAD
        /* For FETCH_START */
#define rko_version   rko_intarg
=======
        /* For BROKER_UPDATE */
#define rko_nodename  rko_rkmessage.payload
#define rko_nodeid    rko_rkmessage.partition

>>>>>>> fd2658a7
} rd_kafka_op_t;

TAILQ_HEAD(rd_kafka_op_head_s, rd_kafka_op_s);







typedef enum {
	RD_KAFKA_CONFIGURED,
	RD_KAFKA_LEARNED,
	RD_KAFKA_INTERNAL,
} rd_kafka_confsource_t;


#define RD_KAFKA_NODENAME_SIZE  128

typedef struct rd_kafka_broker_s {
	TAILQ_ENTRY(rd_kafka_broker_s) rkb_link;

	int32_t             rkb_nodeid;
#define RD_KAFKA_NODEID_UA -1

	rd_sockaddr_list_t *rkb_rsal;
	time_t              rkb_t_rsal_last;
	rd_kafka_transport_t *rkb_transport;

	uint32_t            rkb_corrid;

	rd_kafka_q_t        rkb_ops;

	TAILQ_HEAD(, rd_kafka_toppar_s) rkb_toppars;
	rwlock_t    rkb_toppar_lock;
	int                 rkb_toppar_cnt;

	rd_ts_t             rkb_ts_fetch_backoff;
	int                 rkb_fetching;

#define rd_kafka_broker_toppars_rdlock(rkb) \
	rwlock_rdlock(&(rkb)->rkb_toppar_lock)
#define rd_kafka_broker_toppars_wrlock(rkb) \
	rwlock_wrlock(&(rkb)->rkb_toppar_lock)
#define rd_kafka_broker_toppars_rdunlock(rkb) \
	rwlock_rdunlock(&(rkb)->rkb_toppar_lock)
#define rd_kafka_broker_toppars_wrunlock(rkb) \
	rwlock_wrunlock(&(rkb)->rkb_toppar_lock)

	enum {
		RD_KAFKA_BROKER_STATE_INIT,
		RD_KAFKA_BROKER_STATE_DOWN,
		RD_KAFKA_BROKER_STATE_UP,
                RD_KAFKA_BROKER_STATE_UPDATE,
	} rkb_state;

        rd_ts_t             rkb_ts_state;        /* Timestamp of last
                                                  * state change */

	rd_kafka_confsource_t  rkb_source;
	struct {
		rd_atomic64_t tx_bytes;
		rd_atomic64_t tx;    /* Kafka-messages (not payload msgs) */
		rd_atomic64_t tx_err;
		rd_atomic64_t tx_retries;
		rd_atomic64_t req_timeouts;  /* Accumulated value */

		rd_atomic64_t rx_bytes;
		rd_atomic64_t rx;    /* Kafka messages (not payload msgs) */
		rd_atomic64_t rx_err;
		rd_atomic64_t rx_corrid_err; /* CorrId misses */
		rd_atomic64_t rx_partial;    /* Partial messages received
					 * and dropped. */
	} rkb_c;

        int                 rkb_req_timeouts;  /* Current value */

	rd_ts_t             rkb_ts_metadata_poll; /* Next metadata poll time */
	int                 rkb_metadata_fast_poll_cnt; /* Perform fast
							 * metadata polls. */
	mtx_t     rkb_lock;
	thrd_t           rkb_thread;

	rd_atomic32_t         rkb_refcnt;

	struct rd_kafka_s  *rkb_rk;

	struct {
		char msg[512];
		int  err;  /* errno */
	} rkb_err;

	rd_kafka_buf_t     *rkb_recv_buf;

	rd_kafka_bufq_t     rkb_outbufs;
    rd_atomic32_t       rkb_outbuf_msgcnt;
	rd_kafka_bufq_t     rkb_waitresps;
	rd_kafka_bufq_t     rkb_retrybufs;

	rd_kafka_avg_t      rkb_avg_rtt;        /* Current averaging period */

	char                rkb_name[RD_KAFKA_NODENAME_SIZE];  /* Displ name */
	char                rkb_nodename[RD_KAFKA_NODENAME_SIZE]; /* host:port*/


} rd_kafka_broker_t;

#define rd_kafka_broker_keep(rkb) (void)rd_atomic32_add(&(rkb)->rkb_refcnt, 1)
#define rd_kafka_broker_lock(rkb)   mtx_lock(&(rkb)->rkb_lock)
#define rd_kafka_broker_unlock(rkb) mtx_unlock(&(rkb)->rkb_lock)

/* rd_kafka_topic_t */
struct rd_kafka_topic_s {
	TAILQ_ENTRY(rd_kafka_topic_s) rkt_link;

	rd_atomic32_t         rkt_refcnt;

	rwlock_t   rkt_lock;
	rd_kafkap_str_t   *rkt_topic;
	struct rd_kafka_toppar_s  *rkt_ua;  /* unassigned partition */
	struct rd_kafka_toppar_s **rkt_p;
	int32_t            rkt_partition_cnt;
	TAILQ_HEAD(, rd_kafka_toppar_s) rkt_desp; /* Desired partitions
						   * that are not yet seen
						   * in the cluster. */

	rd_ts_t            rkt_ts_metadata; /* Timestamp of last metadata
					     * update for this topic. */

	enum {
		RD_KAFKA_TOPIC_S_UNKNOWN,   /* No cluster information yet */
		RD_KAFKA_TOPIC_S_EXISTS,    /* Topic exists in cluster */
		RD_KAFKA_TOPIC_S_NOTEXISTS, /* Topic is not known in cluster */
	} rkt_state;

        int                rkt_flags;
#define RD_KAFKA_TOPIC_F_LEADER_QUERY  0x1 /* There is an outstanding
                                            * leader query for this topic */
	struct rd_kafka_s *rkt_rk;

	rd_kafka_topic_conf_t rkt_conf;
};

#define rd_kafka_topic_rdlock(rkt)     rwlock_rdlock(&(rkt)->rkt_lock)
#define rd_kafka_topic_wrlock(rkt)     rwlock_wrlock(&(rkt)->rkt_lock)
#define rd_kafka_topic_rdunlock(rkt)   rwlock_rdunlock(&(rkt)->rkt_lock)
#define rd_kafka_topic_wrunlock(rkt)   rwlock_wrunlock(&(rkt)->rkt_lock)

/**
 * Topic + Partition combination
 */
typedef struct rd_kafka_toppar_s {
	TAILQ_ENTRY(rd_kafka_toppar_s) rktp_rklink;  /* rd_kafka_t link */
	TAILQ_ENTRY(rd_kafka_toppar_s) rktp_rkblink; /* rd_kafka_broker_t link*/
	TAILQ_ENTRY(rd_kafka_toppar_s) rktp_rktlink; /* rd_kafka_topic_t link */
	rd_kafka_topic_t  *rktp_rkt;
	int32_t            rktp_partition;
	rd_kafka_broker_t *rktp_leader;  /* Leader broker */
	rd_atomic32_t      rktp_refcnt;
	mtx_t    rktp_lock;

	rd_kafka_msgq_t    rktp_msgq;      /* application->rdkafka queue.
					    * protected by rktp_lock */
	rd_kafka_msgq_t    rktp_xmit_msgq; /* internal broker xmit queue */

	rd_ts_t            rktp_ts_last_xmit;

        struct rd_kafka_metadata_partition rktp_metadata; /* Last known metadata
                                                           * for this toppar. */
	/* Consumer */
	rd_kafka_q_t       rktp_fetchq;          /* Queue of fetched messages
						  * from broker.
                                                  * Broker thread -> App */
        rd_kafka_q_t       rktp_ops;             /* App -> Broker thread */

        rd_atomic32_t      rktp_version;         /* Latest op version.
                                                  * Authoritative (app thread)*/
        int32_t            rktp_op_version;      /* Latest op version.
                                                  * Slave (broker thread)*/
        int32_t            rktp_fetch_version;   /* Op version of curr fetch */

	enum {
		RD_KAFKA_TOPPAR_FETCH_NONE = 0,
                RD_KAFKA_TOPPAR_FETCH_COORD_QUERY,
                RD_KAFKA_TOPPAR_FETCH_COORD_WAIT,
		RD_KAFKA_TOPPAR_FETCH_OFFSET_QUERY,
		RD_KAFKA_TOPPAR_FETCH_OFFSET_WAIT,
		RD_KAFKA_TOPPAR_FETCH_ACTIVE,
	} rktp_fetch_state;           /* Broker thread's state */


	rd_ts_t            rktp_ts_offset_req_next;
	int64_t            rktp_query_offset;    /* Offset to query broker for*/
	int64_t            rktp_next_offset;     /* Next offset to fetch */
	int64_t            rktp_app_offset;      /* Last offset delivered to
						  * application */
	int64_t            rktp_stored_offset;   /* Last stored offset, but
						  * maybe not commited yet. */
        int64_t            rktp_committing_offset; /* Offset currently being
                                                    * commited */
	int64_t            rktp_commited_offset; /* Last commited offset */
	rd_ts_t            rktp_ts_commited_offset; /* Timestamp of last
						     * commit */
	int64_t            rktp_eof_offset;      /* The last offset we reported
						  * EOF for. */
        int64_t            rktp_lo_offset;       /* Current broker low offset */
        int64_t            rktp_hi_offset;       /* Current broker hi offset */
        rd_ts_t            rktp_ts_offset_lag;

	char              *rktp_offset_path;     /* Path to offset file */
	FILE              *rktp_offset_fp;       /* Offset file pointer */
	rd_kafka_timer_t   rktp_offset_commit_tmr; /* Offste commit timer */
	rd_kafka_timer_t   rktp_offset_sync_tmr; /* Offset file sync timer */

	int                rktp_flags;
#define RD_KAFKA_TOPPAR_F_DESIRED  0x1      /* This partition is desired
					     * by a consumer. */
#define RD_KAFKA_TOPPAR_F_UNKNOWN  0x2      /* Topic is (not yet) seen on
					     * a broker. */
#define RD_KAFKA_TOPPAR_F_OFFSET_STORE 0x4  /* Offset store is active */
	struct {
		rd_atomic64_t tx_msgs;
		rd_atomic64_t tx_bytes;
                rd_atomic64_t msgs;
                rd_atomic64_t rx_ver_drops;
	} rktp_c;

} rd_kafka_toppar_t;

#define rd_kafka_toppar_keep(rktp) (void)rd_atomic32_add(&(rktp)->rktp_refcnt, 1)
#define rd_kafka_toppar_destroy(rktp) do {				\
	if (rd_atomic32_sub(&(rktp)->rktp_refcnt, 1) == 0)		\
		rd_kafka_toppar_destroy0(rktp);				\
	} while (0)
#define rd_kafka_toppar_lock(rktp)     mtx_lock(&(rktp)->rktp_lock)
#define rd_kafka_toppar_unlock(rktp)   mtx_unlock(&(rktp)->rktp_lock)

static const char *rd_kafka_toppar_name (const rd_kafka_toppar_t *rktp)
	RD_UNUSED;
static const char *rd_kafka_toppar_name (const rd_kafka_toppar_t *rktp) {
	static RD_TLS char ret[256];

	rd_snprintf(ret, sizeof(ret), "%.*s [%"PRId32"]",
		 RD_KAFKAP_STR_PR(rktp->rktp_rkt->rkt_topic),
		 rktp->rktp_partition);

	return ret;
}


/**
 * Kafka handle. (rd_kafka_t)
 */
struct rd_kafka_s {
	rd_kafka_q_t rk_rep;   /* kafka -> application reply queue */

	TAILQ_HEAD(, rd_kafka_broker_s) rk_brokers;
	rd_atomic32_t              rk_broker_cnt;
	rd_atomic32_t              rk_broker_down_cnt;
	rd_kafka_broker_t         *rk_internal_rkb;

	TAILQ_HEAD(, rd_kafka_topic_s)  rk_topics;
	int              rk_topic_cnt;

	char             rk_name[128];
	rd_kafkap_str_t *rk_clientid;
	rd_kafka_conf_t  rk_conf;
	int              rk_flags;
	rd_atomic32_t    rk_terminate;
	rwlock_t rk_lock;
	rd_atomic32_t    rk_refcnt;
	rd_kafka_type_t  rk_type;
	struct timeval   rk_tv_state_change;
	union {
		struct {
			char    *topic;
			int32_t  partition;
			uint64_t offset;
			uint64_t app_offset;
		} consumer;
		struct {
			rd_atomic32_t msg_cnt;  /* current message count */
		} producer;
	} rk_u;
#define rk_consumer rk_u.consumer
#define rk_producer rk_u.producer

	TAILQ_HEAD(, rd_kafka_timer_s) rk_timers;
	mtx_t                rk_timers_lock;
	cnd_t                rk_timers_cond;

	thrd_t rk_thread;
};

#define rd_kafka_wrlock(rk)    rwlock_wrlock(&(rk)->rk_lock)
#define rd_kafka_rdlock(rk)    rwlock_rdlock(&(rk)->rk_lock)
#define rd_kafka_rdunlock(rk)    rwlock_rdunlock(&(rk)->rk_lock)
#define rd_kafka_wrunlock(rk)    rwlock_wrunlock(&(rk)->rk_lock)















/**
 * Debug contexts
 */
#define RD_KAFKA_DBG_GENERIC    0x1
#define RD_KAFKA_DBG_BROKER     0x2
#define RD_KAFKA_DBG_TOPIC      0x4
#define RD_KAFKA_DBG_METADATA   0x8
#define RD_KAFKA_DBG_PRODUCER   0x10
#define RD_KAFKA_DBG_QUEUE      0x20
#define RD_KAFKA_DBG_MSG        0x40
#define RD_KAFKA_DBG_PROTOCOL   0x80
#define RD_KAFKA_DBG_ALL        0xff


void rd_kafka_log_buf (const rd_kafka_t *rk, int level,
		       const char *fac, const char *buf);
void rd_kafka_log0(const rd_kafka_t *rk, const char *extra, int level,
	const char *fac, const char *fmt, ...)	RD_FORMAT(printf, 5, 6);

#define rd_kafka_log(rk,level,fac,...) rd_kafka_log0(rk,NULL,level,fac,__VA_ARGS__)
#define rd_kafka_dbg(rk,ctx,fac,...) do {				  \
		if (unlikely((rk)->rk_conf.debug & RD_KAFKA_DBG_ ## ctx)) \
			rd_kafka_log0(rk,NULL,LOG_DEBUG,fac,__VA_ARGS__); \
	} while (0)

#define rd_rkb_log(rkb,level,fac,...)					\
	rd_kafka_log0((rkb)->rkb_rk, (rkb)->rkb_name, level, fac, __VA_ARGS__)

#define rd_rkb_dbg(rkb,ctx,fac,...) do {				\
		if (unlikely((rkb)->rkb_rk->rk_conf.debug &		\
			     RD_KAFKA_DBG_ ## ctx))			\
			rd_kafka_log0((rkb)->rkb_rk, (rkb)->rkb_name,	\
				      LOG_DEBUG, fac, __VA_ARGS__);		\
	} while (0)


void rd_kafka_q_init (rd_kafka_q_t *rkq);
rd_kafka_q_t *rd_kafka_q_new (void);
int rd_kafka_q_destroy (rd_kafka_q_t *rkq);
#define rd_kafka_q_keep(rkq) ((void)rd_atomic32_add(&(rkq)->rkq_refcnt, 1))

int rd_kafka_q_serve (rd_kafka_q_t *rkq, int timeout_ms,
		      int max_cnt,
		      void (*callback) (rd_kafka_op_t *rko,
					void *opaque),
		      void *opaque);
/**
 * Reset a queue.
 * WARNING: All messages will be lost and leaked.
 */
static __inline RD_UNUSED
void rd_kafka_q_reset (rd_kafka_q_t *rkq) {
	TAILQ_INIT(&rkq->rkq_q);
	rd_atomic32_set(&rkq->rkq_qlen, 0);
	rd_atomic64_set(&rkq->rkq_qsize, 0);
}

/**
 * Enqueue the 'rko' op at the tail of the queue 'rkq'.
 *
 * Locality: any thread.
 */
static __inline RD_UNUSED
void rd_kafka_q_enq (rd_kafka_q_t *rkq, rd_kafka_op_t *rko) {
	mtx_lock(&rkq->rkq_lock);
	if (!rkq->rkq_fwdq) {
		TAILQ_INSERT_TAIL(&rkq->rkq_q, rko, rko_link);
		(void)rd_atomic32_add(&rkq->rkq_qlen, 1);
		(void)rd_atomic64_add(&rkq->rkq_qsize, rko->rko_len);
		cnd_signal(&rkq->rkq_cond);
	} else
		rd_kafka_q_enq(rkq->rkq_fwdq, rko);

	mtx_unlock(&rkq->rkq_lock);
}


/**
 * Dequeue 'rko' from queue 'rkq'.
 *
 * NOTE: rkq_lock MUST be held
 * Locality: any thread
 */
static __inline RD_UNUSED
void rd_kafka_q_deq0 (rd_kafka_q_t *rkq, rd_kafka_op_t *rko) {
	TAILQ_REMOVE(&rkq->rkq_q, rko, rko_link);
	rd_atomic32_sub(&rkq->rkq_qlen, 1);
	rd_atomic64_sub(&rkq->rkq_qsize, rko->rko_len);
}

/**
 * Concat all elements of 'srcq' onto tail of 'rkq'.
 * 'rkq' will be be locked (if 'do_lock'==1), but 'srcq' will not.
 * NOTE: 'srcq' is not in a usable state after this call.
 *
 * Locality: any thread.
 */
static __inline RD_UNUSED
void rd_kafka_q_concat0 (rd_kafka_q_t *rkq, rd_kafka_q_t *srcq,
			 int do_lock) {
	if (do_lock)
		mtx_lock(&rkq->rkq_lock);
	if (!rkq->rkq_fwdq && !srcq->rkq_fwdq) {
		TAILQ_CONCAT(&rkq->rkq_q, &srcq->rkq_q, rko_link);
		(void)rd_atomic32_add(&rkq->rkq_qlen, rd_atomic32_get(&srcq->rkq_qlen));
		(void)rd_atomic64_add(&rkq->rkq_qsize, rd_atomic64_get(&srcq->rkq_qsize));
		cnd_signal(&rkq->rkq_cond);
	} else
		rd_kafka_q_concat0(rkq->rkq_fwdq ? rkq->rkq_fwdq : rkq,
				   srcq->rkq_fwdq ? srcq->rkq_fwdq : srcq,
				   rkq->rkq_fwdq ? do_lock : 0);
	if (do_lock)
		mtx_unlock(&rkq->rkq_lock);
}

#define rd_kafka_q_concat(dstq,srcq) rd_kafka_q_concat0(dstq,srcq,1/*lock*/)


/**
 * Prepend all elements of 'srcq' onto head of 'rkq'.
 * 'rkq' will be be locked (if 'do_lock'==1), but 'srcq' will not.
 *
 * NOTE: 'srcq' is not in a usable state after this call.
 *
 * Locality: any thread.
 */
static __inline RD_UNUSED
void rd_kafka_q_prepend0 (rd_kafka_q_t *rkq, rd_kafka_q_t *srcq,
                          int do_lock) {
	if (do_lock)
		mtx_lock(&rkq->rkq_lock);
	if (!rkq->rkq_fwdq && !srcq->rkq_fwdq) {
                /* Concat rkq on srcq */
                TAILQ_CONCAT(&srcq->rkq_q, &rkq->rkq_q, rko_link);
                /* Move srcq to rkq */
                TAILQ_MOVE(&rkq->rkq_q, &srcq->rkq_q, rko_link);
		rd_atomic32_add(&srcq->rkq_qlen,
                                rd_atomic32_get(&rkq->rkq_qlen));
		rd_atomic64_add(&srcq->rkq_qsize,
                                rd_atomic64_get(&rkq->rkq_qsize));
	} else
		rd_kafka_q_prepend0(rkq->rkq_fwdq ? rkq->rkq_fwdq : rkq,
                                    srcq->rkq_fwdq ? srcq->rkq_fwdq : srcq,
                                    rkq->rkq_fwdq ? do_lock : 0);
	if (do_lock)
		mtx_unlock(&rkq->rkq_lock);
}

#define rd_kafka_q_prepend(dstq,srcq) rd_kafka_q_prepend0(dstq,srcq,1/*lock*/)


/* Returns the number of elements in the queue */
static __inline RD_UNUSED
int rd_kafka_q_len (rd_kafka_q_t *rkq) {
	int qlen;
	mtx_lock(&rkq->rkq_lock);
	if (!rkq->rkq_fwdq)
		qlen = rd_atomic32_get(&rkq->rkq_qlen);
	else
		qlen = rd_kafka_q_len(rkq->rkq_fwdq);
	mtx_unlock(&rkq->rkq_lock);
	return qlen;
}

/* Returns the total size of elements in the queue */
static __inline RD_UNUSED
uint64_t rd_kafka_q_size (rd_kafka_q_t *rkq) {
	uint64_t sz;
	mtx_lock(&rkq->rkq_lock);
	if (!rkq->rkq_fwdq)
		sz = rd_atomic64_get(&rkq->rkq_qsize);
	else
		sz = rd_kafka_q_size(rkq->rkq_fwdq);
	mtx_unlock(&rkq->rkq_lock);
	return sz;
}


rd_kafka_op_t *rd_kafka_q_pop (rd_kafka_q_t *rkq, int timeout_ms,
                               int32_t version);

void rd_kafka_q_purge (rd_kafka_q_t *rkq);

int rd_kafka_q_move_cnt (rd_kafka_q_t *dstq, rd_kafka_q_t *srcq,
			 int cnt, int do_locks);


struct rd_kafka_queue_s {
	rd_kafka_q_t rkqu_q;
};


const char *rd_kafka_op2str (rd_kafka_op_type_t type);
void rd_kafka_op_destroy (rd_kafka_op_t *rko);
rd_kafka_op_t *rd_kafka_op_new (rd_kafka_op_type_t type);
void rd_kafka_op_reply2 (rd_kafka_t *rk, rd_kafka_op_t *rko);
void rd_kafka_op_reply0 (rd_kafka_t *rk, rd_kafka_op_t *rko,
			 rd_kafka_op_type_t type,
			 rd_kafka_resp_err_t err,
			 void *payload, int len);
void rd_kafka_op_reply (rd_kafka_t *rk,
			rd_kafka_op_type_t type,
			rd_kafka_resp_err_t err,
			void *payload, int len);
void rd_kafka_op_err (rd_kafka_t *rk, rd_kafka_resp_err_t err,
		      const char *fmt, ...);

#define rd_kafka_keep(rk) (void)rd_atomic32_add(&(rk)->rk_refcnt, 1)
void rd_kafka_destroy0 (rd_kafka_t *rk);

typedef	enum {
	_RK_GLOBAL = 0x1,
	_RK_PRODUCER = 0x2,
	_RK_CONSUMER = 0x4,
	_RK_TOPIC = 0x8
} rd_kafka_conf_scope_t;

void rd_kafka_anyconf_destroy (int scope, void *conf);

extern rd_atomic32_t rd_kafka_thread_cnt_curr;

extern char RD_TLS rd_kafka_thread_name[64];




void
RD_NORETURN
rd_kafka_crash (const char *file, int line, const char *function,
                rd_kafka_t *rk, const char *reason);<|MERGE_RESOLUTION|>--- conflicted
+++ resolved
@@ -394,9 +394,9 @@
 			       * Produce message delivery report */
 	RD_KAFKA_OP_STATS,    /* Kafka thread -> Application */
 
-<<<<<<< HEAD
 	RD_KAFKA_OP_METADATA_REQ,  /* any -> Broker thread: request metadata */
         RD_KAFKA_OP_OFFSET_COMMIT, /* any -> toppar's Broker thread */
+        RD_KAFKA_OP_NODE_UPDATE,   /* any -> Broker thread: node update */
 
         RD_KAFKA_OP_REPLY,    /* generic replyq op */
         RD_KAFKA_OP_XMIT_BUF, /* transmit buffer: any -> broker thread */
@@ -404,11 +404,6 @@
         RD_KAFKA_OP_FETCH_START, /* Application -> toppar's Broker thread */
         RD_KAFKA_OP_FETCH_STOP,  /* Application -> toppar's Broker thread */
         RD_KAFKA_OP__END
-=======
-	RD_KAFKA_OP_METADATA_REQ, /* any -> Broker thread: request metadata */
-        RD_KAFKA_OP_OFFSET_COMMIT,/* any -> toppar's Broker thread */
-        RD_KAFKA_OP_NODE_UPDATE   /* any -> Broker thread: node update */
->>>>>>> fd2658a7
 } rd_kafka_op_type_t;
 
 typedef struct rd_kafka_op_s {
@@ -453,15 +448,12 @@
         struct rd_kafka_toppar_s *rko_rktp;
 #define rko_offset    rko_rkmessage.offset
 
-<<<<<<< HEAD
         /* For FETCH_START */
 #define rko_version   rko_intarg
-=======
+
         /* For BROKER_UPDATE */
 #define rko_nodename  rko_rkmessage.payload
 #define rko_nodeid    rko_rkmessage.partition
-
->>>>>>> fd2658a7
 } rd_kafka_op_t;
 
 TAILQ_HEAD(rd_kafka_op_head_s, rd_kafka_op_s);
